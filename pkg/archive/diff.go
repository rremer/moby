package archive

import (
	"fmt"
	"io"
	"io/ioutil"
	"os"
	"path/filepath"
	"strings"
	"syscall"

	"github.com/docker/docker/vendor/src/code.google.com/p/go/src/pkg/archive/tar"

	"github.com/docker/docker/pkg/pools"
	"github.com/docker/docker/pkg/system"
)

<<<<<<< HEAD
// Linux device nodes are a bit weird due to backwards compat with 16 bit device nodes.
// They are, from low to high: the lower 8 bits of the minor, then 12 bits of the major,
// then the top 12 bits of the minor
func mkdev(major int64, minor int64) uint32 {
	return uint32(((minor & 0xfff00) << 12) | ((major & 0xfff) << 8) | (minor & 0xff))
}

=======
>>>>>>> ce1393cb
func UnpackLayer(dest string, layer ArchiveReader) error {
	tr := tar.NewReader(layer)
	trBuf := pools.BufioReader32KPool.Get(tr)
	defer pools.BufioReader32KPool.Put(trBuf)

	var dirs []*tar.Header

	aufsTempdir := ""
	aufsHardlinks := make(map[string]*tar.Header)

	// Iterate through the files in the archive.
	for {
		hdr, err := tr.Next()
		if err == io.EOF {
			// end of tar archive
			break
		}
		if err != nil {
			return err
		}

		// Normalize name, for safety and for a simple is-root check
		hdr.Name = filepath.Clean(hdr.Name)

		if !strings.HasSuffix(hdr.Name, "/") {
			// Not the root directory, ensure that the parent directory exists.
			// This happened in some tests where an image had a tarfile without any
			// parent directories.
			parent := filepath.Dir(hdr.Name)
			parentPath := filepath.Join(dest, parent)
			if _, err := os.Lstat(parentPath); err != nil && os.IsNotExist(err) {
				err = os.MkdirAll(parentPath, 0600)
				if err != nil {
					return err
				}
			}
		}

		// Skip AUFS metadata dirs
		if strings.HasPrefix(hdr.Name, ".wh..wh.") {
			// Regular files inside /.wh..wh.plnk can be used as hardlink targets
			// We don't want this directory, but we need the files in them so that
			// such hardlinks can be resolved.
			if strings.HasPrefix(hdr.Name, ".wh..wh.plnk") && hdr.Typeflag == tar.TypeReg {
				basename := filepath.Base(hdr.Name)
				aufsHardlinks[basename] = hdr
				if aufsTempdir == "" {
					if aufsTempdir, err = ioutil.TempDir("", "dockerplnk"); err != nil {
						return err
					}
					defer os.RemoveAll(aufsTempdir)
				}
				if err := createTarFile(filepath.Join(aufsTempdir, basename), dest, hdr, tr, true); err != nil {
					return err
				}
			}
			continue
		}

		path := filepath.Join(dest, hdr.Name)
		rel, err := filepath.Rel(dest, path)
		if err != nil {
			return err
		}
		if strings.HasPrefix(rel, "..") {
			return breakoutError(fmt.Errorf("%q is outside of %q", hdr.Name, dest))
		}
		base := filepath.Base(path)

		if strings.HasPrefix(base, ".wh.") {
			originalBase := base[len(".wh."):]
			originalPath := filepath.Join(filepath.Dir(path), originalBase)
			if err := os.RemoveAll(originalPath); err != nil {
				return err
			}
		} else {
			// If path exits we almost always just want to remove and replace it.
			// The only exception is when it is a directory *and* the file from
			// the layer is also a directory. Then we want to merge them (i.e.
			// just apply the metadata from the layer).
			if fi, err := os.Lstat(path); err == nil {
				if !(fi.IsDir() && hdr.Typeflag == tar.TypeDir) {
					if err := os.RemoveAll(path); err != nil {
						return err
					}
				}
			}

			trBuf.Reset(tr)
			srcData := io.Reader(trBuf)
			srcHdr := hdr

			// Hard links into /.wh..wh.plnk don't work, as we don't extract that directory, so
			// we manually retarget these into the temporary files we extracted them into
			if hdr.Typeflag == tar.TypeLink && strings.HasPrefix(filepath.Clean(hdr.Linkname), ".wh..wh.plnk") {
				linkBasename := filepath.Base(hdr.Linkname)
				srcHdr = aufsHardlinks[linkBasename]
				if srcHdr == nil {
					return fmt.Errorf("Invalid aufs hardlink")
				}
				tmpFile, err := os.Open(filepath.Join(aufsTempdir, linkBasename))
				if err != nil {
					return err
				}
				defer tmpFile.Close()
				srcData = tmpFile
			}

			if err := createTarFile(path, dest, srcHdr, srcData, true); err != nil {
				return err
			}

			// Directory mtimes must be handled at the end to avoid further
			// file creation in them to modify the directory mtime
			if hdr.Typeflag == tar.TypeDir {
				dirs = append(dirs, hdr)
			}
		}
	}

	for _, hdr := range dirs {
		path := filepath.Join(dest, hdr.Name)
		ts := []syscall.Timespec{timeToTimespec(hdr.AccessTime), timeToTimespec(hdr.ModTime)}
		if err := syscall.UtimesNano(path, ts); err != nil {
			return err
		}
	}
	return nil
}

// ApplyLayer parses a diff in the standard layer format from `layer`, and
// applies it to the directory `dest`.
func ApplyLayer(dest string, layer ArchiveReader) error {
	dest = filepath.Clean(dest)
<<<<<<< HEAD
	// We need to be able to set any perms
	oldmask := syscall.Umask(0)
	defer syscall.Umask(oldmask)

	layer, err := DecompressStream(layer)
=======

	// We need to be able to set any perms
	oldmask, err := system.Umask(0)
	if err != nil {
		return err
	}
	defer system.Umask(oldmask) // ignore err, ErrNotSupportedPlatform

	layer, err = DecompressStream(layer)
>>>>>>> ce1393cb
	if err != nil {
		return err
	}
	return UnpackLayer(dest, layer)
}<|MERGE_RESOLUTION|>--- conflicted
+++ resolved
@@ -15,16 +15,6 @@
 	"github.com/docker/docker/pkg/system"
 )
 
-<<<<<<< HEAD
-// Linux device nodes are a bit weird due to backwards compat with 16 bit device nodes.
-// They are, from low to high: the lower 8 bits of the minor, then 12 bits of the major,
-// then the top 12 bits of the minor
-func mkdev(major int64, minor int64) uint32 {
-	return uint32(((minor & 0xfff00) << 12) | ((major & 0xfff) << 8) | (minor & 0xff))
-}
-
-=======
->>>>>>> ce1393cb
 func UnpackLayer(dest string, layer ArchiveReader) error {
 	tr := tar.NewReader(layer)
 	trBuf := pools.BufioReader32KPool.Get(tr)
@@ -159,13 +149,6 @@
 // applies it to the directory `dest`.
 func ApplyLayer(dest string, layer ArchiveReader) error {
 	dest = filepath.Clean(dest)
-<<<<<<< HEAD
-	// We need to be able to set any perms
-	oldmask := syscall.Umask(0)
-	defer syscall.Umask(oldmask)
-
-	layer, err := DecompressStream(layer)
-=======
 
 	// We need to be able to set any perms
 	oldmask, err := system.Umask(0)
@@ -175,7 +158,6 @@
 	defer system.Umask(oldmask) // ignore err, ErrNotSupportedPlatform
 
 	layer, err = DecompressStream(layer)
->>>>>>> ce1393cb
 	if err != nil {
 		return err
 	}
